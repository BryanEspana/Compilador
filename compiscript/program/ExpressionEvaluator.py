"""
Expression Evaluator for Compiscript compiler
Handles type checking and evaluation of expressions
"""

from CompiscriptParser import CompiscriptParser
from SymbolTable import SymbolTable, Symbol, FunctionSymbol, ClassSymbol, SymbolType
from typing import Optional, List, Union, Any

class ExpressionEvaluator:
    """Evaluates expressions and performs type checking"""
    
    def __init__(self, symbol_table: SymbolTable):
        self.symbol_table = symbol_table
        self.errors: List[str] = []
        self.suppress_assignment_errors = False  # Flag to suppress assignment error reporting
    
    def add_error(self, ctx, message: str):
        """Add a type error with context information"""
        try:
            line = ctx.start.line if ctx and ctx.start else "unknown"
            column = ctx.start.column if ctx and ctx.start else "unknown"
            # Ensure message is properly encoded
            if isinstance(message, bytes):
                message = message.decode('utf-8', errors='replace')
            elif not isinstance(message, str):
                message = str(message)
            
            error_msg = f"Line {line}:{column} - {message}"
            self.errors.append(error_msg)
        except Exception as e:
            # Fallback error handling
            fallback_msg = f"Error processing type error: {str(e)}"
            self.errors.append(fallback_msg)
    
    def evaluate_expression_type_only(self, ctx) -> SymbolType:
        """Evaluate an expression and return its type without reporting assignment errors"""
        old_suppress = self.suppress_assignment_errors
        self.suppress_assignment_errors = True
        try:
            result = self.evaluate_expression(ctx)
            return result
        finally:
            self.suppress_assignment_errors = old_suppress
    
    def evaluate_expression(self, ctx) -> SymbolType:
        """Evaluate an expression and return its type"""
        if not ctx:
            return SymbolType.NULL
        
        try:
            # Handle different expression types
            if isinstance(ctx, CompiscriptParser.ExpressionContext):
                return self.evaluate_assignment_expr(ctx.assignmentExpr())
            
            return SymbolType.NULL
        except Exception as e:
            # Add error but continue processing
            self.add_error(ctx, f"Error evaluating expression: {str(e)}")
            return SymbolType.NULL
    
    def _is_numeric(self, t):
        return t in (SymbolType.INTEGER, SymbolType.FLOAT)

    def _numeric_result(self, a, b, op=None):
        # Política sugerida:
        # - Promoción: si alguno es FLOAT -> FLOAT; si no -> INTEGER
        # - División: devuelve FLOAT (convención común). Si prefieres división entera para int/int, cámbialo.
        if op == '/':
            return SymbolType.FLOAT
        return SymbolType.FLOAT if SymbolType.FLOAT in (a, b) else SymbolType.INTEGER

    
    def evaluate_assignment_expr(self, ctx) -> SymbolType:
        """Evaluate assignment expressions"""
        if not ctx:
            return SymbolType.NULL
        
        # Check if it's an assignment
        if hasattr(ctx, 'lhs') and ctx.lhs:
            # Assignment expression
            left_type = self.evaluate_left_hand_side(ctx.lhs)
            right_type = self.evaluate_assignment_expr(ctx.assignmentExpr())
            
            # Check type compatibility (only report if not suppressed)
            if not self.are_types_compatible(left_type, right_type, "assignment"):
                if not self.suppress_assignment_errors:
                    self.add_error(ctx, f"Cannot assign {right_type.value} to {left_type.value}")
            
            return left_type
        else:
            # Not an assignment, evaluate as conditional expression
            return self.evaluate_conditional_expr(ctx.conditionalExpr())
    
    def evaluate_conditional_expr(self, ctx) -> SymbolType:
        """Evaluate ternary conditional expressions"""
        if not ctx:
            return SymbolType.NULL
        
        # Check if it's a ternary expression
        if ctx.getChildCount() > 1:  # Has ? and :
            condition_type = self.evaluate_logical_or_expr(ctx.logicalOrExpr())
            true_type = self.evaluate_expression(ctx.expression(0))
            false_type = self.evaluate_expression(ctx.expression(1))
            
            # Condition must be boolean
            if condition_type != SymbolType.BOOLEAN:
                self.add_error(ctx, f"Ternary condition must be boolean, got {condition_type.value}")
            
            # Both branches should have compatible types
            if not self.are_types_compatible(true_type, false_type, "ternary"):
                self.add_error(ctx, f"Ternary branches have incompatible types: {true_type.value} and {false_type.value}")
                return SymbolType.NULL
            
            return true_type
        else:
            return self.evaluate_logical_or_expr(ctx.logicalOrExpr())
    
    def evaluate_logical_or_expr(self, ctx) -> SymbolType:
        """Evaluate logical OR expressions"""
        if not ctx:
            return SymbolType.NULL
        
        if ctx.getChildCount() == 1:
            return self.evaluate_logical_and_expr(ctx.logicalAndExpr(0))
        
        # Multiple operands with ||
        result_type = SymbolType.BOOLEAN
        for i in range(len(ctx.logicalAndExpr())):
            operand_type = self.evaluate_logical_and_expr(ctx.logicalAndExpr(i))
            if operand_type != SymbolType.BOOLEAN:
                self.add_error(ctx, f"Logical OR operand must be boolean, got {operand_type.value}")
                result_type = SymbolType.NULL
        
        return result_type
    
    def evaluate_logical_and_expr(self, ctx) -> SymbolType:
        """Evaluate logical AND expressions"""
        if not ctx:
            return SymbolType.NULL
        
        if ctx.getChildCount() == 1:
            return self.evaluate_equality_expr(ctx.equalityExpr(0))
        
        # Multiple operands with &&
        result_type = SymbolType.BOOLEAN
        for i in range(len(ctx.equalityExpr())):
            operand_type = self.evaluate_equality_expr(ctx.equalityExpr(i))
            if operand_type != SymbolType.BOOLEAN:
                self.add_error(ctx, f"Logical AND operand must be boolean, got {operand_type.value}")
                result_type = SymbolType.NULL
        
        return result_type
    
    def evaluate_equality_expr(self, ctx) -> SymbolType:
        """Evaluate equality expressions (==, !=)"""
        if not ctx:
            return SymbolType.NULL
        
        if ctx.getChildCount() == 1:
            return self.evaluate_relational_expr(ctx.relationalExpr(0))
        
        # Multiple operands with == or !=
        left_type = self.evaluate_relational_expr(ctx.relationalExpr(0))
        
        for i in range(1, len(ctx.relationalExpr())):
            right_type = self.evaluate_relational_expr(ctx.relationalExpr(i))
            operator = ctx.getChild(2 * i - 1).getText()  # Get operator
            
            if not self.are_types_compatible(left_type, right_type, operator):
                self.add_error(ctx, f"Cannot compare {left_type.value} and {right_type.value} with {operator}")
            
            left_type = right_type
        
        return SymbolType.BOOLEAN
    
    def evaluate_relational_expr(self, ctx) -> SymbolType:
        """Evaluate relational expressions (<, <=, >, >=)"""
        if not ctx:
            return SymbolType.NULL
        
        if ctx.getChildCount() == 1:
            return self.evaluate_additive_expr(ctx.additiveExpr(0))
        
        # Multiple operands with relational operators
        left_type = self.evaluate_additive_expr(ctx.additiveExpr(0))
        
        for i in range(1, len(ctx.additiveExpr())):
            right_type = self.evaluate_additive_expr(ctx.additiveExpr(i))
            operator = ctx.getChild(2 * i - 1).getText()  # Get operator
            
            if not self.are_types_compatible(left_type, right_type, operator):
                self.add_error(ctx, f"Cannot compare {left_type.value} and {right_type.value} with {operator}")
            
            left_type = right_type
        
        return SymbolType.BOOLEAN
    
    
    def evaluate_additive_expr(self, ctx) -> SymbolType:
        """Evaluate additive expressions (+, -) with numeric-only operands (int/float)."""
        if not ctx:
            return SymbolType.NULL

        # Un solo operando: delega
        if ctx.getChildCount() == 1:
            return self.evaluate_multiplicative_expr(ctx.multiplicativeExpr(0))

        # Helper local
        def is_numeric(t):
            return t in (SymbolType.INTEGER, SymbolType.FLOAT)

        def numeric_result(a, b):
            # Promoción: si alguno es float -> float; si no -> integer
            return SymbolType.FLOAT if SymbolType.FLOAT in (a, b) else SymbolType.INTEGER

        left_type = self.evaluate_multiplicative_expr(ctx.multiplicativeExpr(0))

        for i in range(1, len(ctx.multiplicativeExpr())):
            right_type = self.evaluate_multiplicative_expr(ctx.multiplicativeExpr(i))
<<<<<<< HEAD
            op = ctx.getChild(2 * i - 1).getText()  # '+' o '-'

            # Ambos deben ser numéricos
            if not (is_numeric(left_type) and is_numeric(right_type)):
                self.add_error(ctx, f"Arithmetic '{op}' requires numeric operands, got {left_type.value} and {right_type.value}")
                left_type = SymbolType.NULL
                continue

            # Resultado con promoción a float si aplica
            left_type = numeric_result(left_type, right_type)

=======
            operator = ctx.getChild(2 * i - 1).getText()  # Get operator
            
            if operator == '+':
                # Addition: ONLY integer + integer OR string + string allowed
                if left_type == SymbolType.INTEGER and right_type == SymbolType.INTEGER:
                    left_type = SymbolType.INTEGER  # Integer addition
                elif left_type == SymbolType.STRING and right_type == SymbolType.STRING:
                    left_type = SymbolType.STRING  # String concatenation
                else:
                    # All other combinations are invalid (including mixing types)
                    self.add_error(ctx, f"Cannot add {left_type.value} and {right_type.value}. Only integer+integer or string+string are allowed.")
                    left_type = SymbolType.NULL
            else:  # operator == '-'
                if left_type != SymbolType.INTEGER or right_type != SymbolType.INTEGER:
                    self.add_error(ctx, f"Subtraction requires integers, got {left_type.value} and {right_type.value}")
                    left_type = SymbolType.NULL
        
>>>>>>> 7d6c4a0d
        return left_type

    def evaluate_multiplicative_expr(self, ctx) -> SymbolType:
        if not ctx:
            return SymbolType.NULL
        if ctx.getChildCount() == 1:
            return self.evaluate_unary_expr(ctx.unaryExpr(0))

        def is_numeric(t): return t in (SymbolType.INTEGER, SymbolType.FLOAT)
        def numeric_result(a, b, op):
            return SymbolType.FLOAT if (op == '/' or SymbolType.FLOAT in (a, b)) else SymbolType.INTEGER

        left_type = self.evaluate_unary_expr(ctx.unaryExpr(0))
        for i in range(1, len(ctx.unaryExpr())):
            right_type = self.evaluate_unary_expr(ctx.unaryExpr(i))
            op = ctx.getChild(2 * i - 1).getText()  # '*', '/', '%'

            if op == '%':
                if left_type == SymbolType.INTEGER and right_type == SymbolType.INTEGER:
                    left_type = SymbolType.INTEGER
                else:
                    self.add_error(ctx, f"Modulo requires integer operands, got {left_type.value} and {right_type.value}")
                    left_type = SymbolType.NULL
            else:
                if not (is_numeric(left_type) and is_numeric(right_type)):
                    self.add_error(ctx, f"Arithmetic '{op}' requires numeric operands, got {left_type.value} and {right_type.value}")
                    left_type = SymbolType.NULL
                else:
                    left_type = numeric_result(left_type, right_type, op)

        return left_type

    
    def evaluate_unary_expr(self, ctx) -> SymbolType:
        """Evaluate unary expressions (-, !)"""
        if not ctx:
            return SymbolType.NULL
        
        if ctx.getChildCount() == 1:
            return self.evaluate_primary_expr(ctx.primaryExpr())
        
        # Unary operator
        operator = ctx.getChild(0).getText()
        operand_type = self.evaluate_unary_expr(ctx.unaryExpr())
        
        if operator == '-':
            if operand_type not in (SymbolType.INTEGER, SymbolType.FLOAT):
                self.add_error(ctx, f"Unary minus requires numeric operand, got {operand_type.value}")
                return SymbolType.NULL
            return operand_type
        elif operator == '!':
            if operand_type != SymbolType.BOOLEAN:
                self.add_error(ctx, f"Logical NOT requires boolean, got {operand_type.value}")
                return SymbolType.NULL
            return SymbolType.BOOLEAN
        
        return SymbolType.NULL
    
    def evaluate_primary_expr(self, ctx) -> SymbolType:
        """Evaluate primary expressions"""
        if not ctx:
            return SymbolType.NULL
        
        if ctx.literalExpr():
            return self.evaluate_literal_expr(ctx.literalExpr())
        elif ctx.leftHandSide():
            return self.evaluate_left_hand_side(ctx.leftHandSide())
        elif ctx.expression():
            # Parenthesized expression
            return self.evaluate_expression(ctx.expression())
        
        return SymbolType.NULL
    
    def evaluate_literal_expr(self, ctx) -> SymbolType:
        """Evaluate literal expressions"""
        if not ctx:
            return SymbolType.NULL
        
        # Check for boolean literals first
        text = ctx.getText()
        if text in ['true', 'false']:
            return SymbolType.BOOLEAN
        elif text == 'null':
            return SymbolType.NULL
        
        if ctx.Literal():
            literal_text = ctx.Literal().getText()
            # String: "..."
            if len(literal_text) >= 2 and literal_text[0] == '"' and literal_text[-1] == '"':
                return SymbolType.STRING
<<<<<<< HEAD

            # Numérico: float si tiene '.' o exponente (e/E); si no, integer
            if '.' in literal_text or 'e' in literal_text or 'E' in literal_text:
                return SymbolType.FLOAT
            return SymbolType.INTEGER
=======
            elif literal_text in ['true', 'false']:
                return SymbolType.BOOLEAN
            else:
                # All numeric literals (integers, floats, etc.) are treated as INTEGER
                return SymbolType.INTEGER
>>>>>>> 7d6c4a0d
        elif ctx.arrayLiteral():
            # Array literal - determine element type
            return self.evaluate_array_literal(ctx.arrayLiteral())
        
        return SymbolType.NULL
    
    def evaluate_array_literal(self, ctx) -> SymbolType:
        """Evaluate array literals"""
        if not ctx or not ctx.expression():
            return SymbolType.ARRAY  # Empty array
        
        # Check all elements have the same type
        element_type = None
        for expr_ctx in ctx.expression():
            expr_type = self.evaluate_expression(expr_ctx)
            if element_type is None:
                element_type = expr_type
            elif element_type != expr_type:
                self.add_error(ctx, f"Array elements must have the same type, found {element_type.value} and {expr_type.value}")
                return SymbolType.NULL
        
        return SymbolType.ARRAY  # Should store element type info
    
    def evaluate_left_hand_side(self, ctx) -> SymbolType:
        """Evaluate left-hand side expressions (variables, function calls, etc.)"""
        if not ctx:
            return SymbolType.NULL
        
        # Start with primary atom
        base_type = self.evaluate_primary_atom(ctx.primaryAtom())
        
        # Apply suffix operations
        current_type = base_type
        for suffix_ctx in ctx.suffixOp():
            current_type = self.evaluate_suffix_op(suffix_ctx, current_type)
        
        return current_type
    
    def evaluate_primary_atom(self, ctx) -> SymbolType:
        """Evaluate primary atoms (identifiers, new expressions, this)"""
        if not ctx:
            return SymbolType.NULL
        
        # Check the specific type of primary atom based on context type
        ctx_type = type(ctx).__name__
        
        if ctx_type == 'IdentifierExprContext':
            # Variable or function reference
            if hasattr(ctx, 'Identifier') and ctx.Identifier():
                var_name = ctx.Identifier().getText()
                symbol = self.symbol_table.lookup(var_name)
                if not symbol:
                    self.add_error(ctx, f"Undefined identifier '{var_name}'")
                    return SymbolType.NULL
                
                # Check if it's a variable being used before initialization
                if (symbol.type not in [SymbolType.FUNCTION, SymbolType.CLASS] and 
                    not symbol.is_initialized and not symbol.is_constant):
                    self.add_error(ctx, f"Variable '{var_name}' is used before being initialized")
                
                if isinstance(symbol, FunctionSymbol):
                    return SymbolType.FUNCTION
                elif isinstance(symbol, ClassSymbol):
                    return SymbolType.CLASS
                elif symbol.type == SymbolType.ARRAY:
                    return SymbolType.ARRAY
                else:
                    return symbol.type
        
        elif ctx_type == 'NewExprContext':
            # New expression
            if hasattr(ctx, 'Identifier') and ctx.Identifier():
                class_name = ctx.Identifier().getText()
                class_symbol = self.symbol_table.lookup(class_name)
                if not class_symbol or class_symbol.type != SymbolType.CLASS:
                    self.add_error(ctx, f"Class '{class_name}' not found")
                    return SymbolType.NULL
                # Return the specific class type (we'll use CLASS for now, but could be more specific)
                return SymbolType.CLASS
        
        elif ctx_type == 'ThisExprContext':
            # This reference
            current_scope = self.symbol_table.current_scope
            while current_scope:
                if current_scope.name.startswith('class_'):
                    return SymbolType.CLASS  # Current class type
                current_scope = current_scope.parent
            
            self.add_error(ctx, "'this' can only be used inside a class")
            return SymbolType.NULL
        
        return SymbolType.NULL
    
    def evaluate_suffix_op(self, ctx, base_type: SymbolType) -> SymbolType:
        """Evaluate suffix operations (function calls, array access, property access)"""
        if not ctx:
            return base_type
        
        # Check the specific type of suffix operation based on context type
        ctx_type = type(ctx).__name__
        

        
        if ctx_type == 'CallExprContext':
            # Function call
            if base_type != SymbolType.FUNCTION and base_type != SymbolType.CLASS:
                self.add_error(ctx, f"Cannot call non-function type {base_type.value}")
                return SymbolType.NULL
            
            # For class method calls, try to determine return type
            if base_type == SymbolType.CLASS:
                # This is a method call on a class instance
                # For now, return a generic type (could be improved to look up the actual method)
                return SymbolType.NULL  # Simplified - could return the method's return type
            else:
                # This is a function call
                # For now, return a generic type (could be improved to look up the actual function)
                return SymbolType.NULL  # Simplified - could return the function's return type
        
        elif ctx_type == 'IndexExprContext':
            # Array indexing
            if base_type != SymbolType.ARRAY:
                self.add_error(ctx, f"Cannot index non-array type {base_type.value}")
                return SymbolType.NULL
            
            if hasattr(ctx, 'expression') and ctx.expression():
                index_type = self.evaluate_expression(ctx.expression())
                if index_type != SymbolType.INTEGER:
                    self.add_error(ctx, f"Array index must be integer, got {index_type.value}")
            
            return SymbolType.NULL  # Should return array element type
        
        elif ctx_type == 'PropertyAccessExprContext':
            # Property access
            if base_type != SymbolType.CLASS and base_type != SymbolType.NULL:
                self.add_error(ctx, f"Cannot access property of non-object type {base_type.value}")
                return SymbolType.NULL
            
            # For class instances, allow property access (simplified)
            # In a full implementation, we would look up the property in the class definition
            # For now, return the same type as the base (class instance)
            return base_type  # Return the class type instead of NULL
        
        return base_type
    
    def are_types_compatible(self, left: SymbolType, right: SymbolType, operation: str) -> bool:
        # No aceptes NULL como comodín
        if left == SymbolType.NULL or right == SymbolType.NULL:
            return False

        if operation == "assignment":
<<<<<<< HEAD
            # Mismo tipo o ensanchamiento integer -> float
            return (left == right) or (left == SymbolType.FLOAT and right == SymbolType.INTEGER)

        elif operation in ["+", "-", "*", "/", "%"]:
            # Solo operandos numéricos; el chequeo detallado lo hacen evaluate_additive_expr/multiplicative_expr
            return self._is_numeric(left) and self._is_numeric(right)

        elif operation in ["==", "!="]:
            return left == right

=======
            # For assignments, types must match exactly (no implicit conversions)
            return left == right
        elif operation in ["==", "!="]:
            return left == right
        elif operation in ["+", "-", "*", "/", "%"]:
            if operation == "+":
                # Addition: ONLY integer + integer OR string + string
                return ((left == SymbolType.INTEGER and right == SymbolType.INTEGER) or
                       (left == SymbolType.STRING and right == SymbolType.STRING))
            else:
                # Arithmetic operations require integers
                return left == SymbolType.INTEGER and right == SymbolType.INTEGER
>>>>>>> 7d6c4a0d
        elif operation in ["<", "<=", ">", ">="]:
            return left == right and left in [SymbolType.INTEGER, SymbolType.STRING]

        elif operation in ["&&", "||"]:
            return left == SymbolType.BOOLEAN and right == SymbolType.BOOLEAN

        elif operation == "ternary":
            return left == right

        return False

    
    def get_errors(self) -> List[str]:
        """Get all type errors"""
        return self.errors.copy()
    
    def has_errors(self) -> bool:
        """Check if there are type errors"""
        return len(self.errors) > 0<|MERGE_RESOLUTION|>--- conflicted
+++ resolved
@@ -218,19 +218,6 @@
 
         for i in range(1, len(ctx.multiplicativeExpr())):
             right_type = self.evaluate_multiplicative_expr(ctx.multiplicativeExpr(i))
-<<<<<<< HEAD
-            op = ctx.getChild(2 * i - 1).getText()  # '+' o '-'
-
-            # Ambos deben ser numéricos
-            if not (is_numeric(left_type) and is_numeric(right_type)):
-                self.add_error(ctx, f"Arithmetic '{op}' requires numeric operands, got {left_type.value} and {right_type.value}")
-                left_type = SymbolType.NULL
-                continue
-
-            # Resultado con promoción a float si aplica
-            left_type = numeric_result(left_type, right_type)
-
-=======
             operator = ctx.getChild(2 * i - 1).getText()  # Get operator
             
             if operator == '+':
@@ -248,7 +235,6 @@
                     self.add_error(ctx, f"Subtraction requires integers, got {left_type.value} and {right_type.value}")
                     left_type = SymbolType.NULL
         
->>>>>>> 7d6c4a0d
         return left_type
 
     def evaluate_multiplicative_expr(self, ctx) -> SymbolType:
@@ -339,19 +325,11 @@
             # String: "..."
             if len(literal_text) >= 2 and literal_text[0] == '"' and literal_text[-1] == '"':
                 return SymbolType.STRING
-<<<<<<< HEAD
-
-            # Numérico: float si tiene '.' o exponente (e/E); si no, integer
-            if '.' in literal_text or 'e' in literal_text or 'E' in literal_text:
-                return SymbolType.FLOAT
-            return SymbolType.INTEGER
-=======
             elif literal_text in ['true', 'false']:
                 return SymbolType.BOOLEAN
             else:
                 # All numeric literals (integers, floats, etc.) are treated as INTEGER
                 return SymbolType.INTEGER
->>>>>>> 7d6c4a0d
         elif ctx.arrayLiteral():
             # Array literal - determine element type
             return self.evaluate_array_literal(ctx.arrayLiteral())
@@ -503,18 +481,6 @@
             return False
 
         if operation == "assignment":
-<<<<<<< HEAD
-            # Mismo tipo o ensanchamiento integer -> float
-            return (left == right) or (left == SymbolType.FLOAT and right == SymbolType.INTEGER)
-
-        elif operation in ["+", "-", "*", "/", "%"]:
-            # Solo operandos numéricos; el chequeo detallado lo hacen evaluate_additive_expr/multiplicative_expr
-            return self._is_numeric(left) and self._is_numeric(right)
-
-        elif operation in ["==", "!="]:
-            return left == right
-
-=======
             # For assignments, types must match exactly (no implicit conversions)
             return left == right
         elif operation in ["==", "!="]:
@@ -527,7 +493,6 @@
             else:
                 # Arithmetic operations require integers
                 return left == SymbolType.INTEGER and right == SymbolType.INTEGER
->>>>>>> 7d6c4a0d
         elif operation in ["<", "<=", ">", ">="]:
             return left == right and left in [SymbolType.INTEGER, SymbolType.STRING]
 
